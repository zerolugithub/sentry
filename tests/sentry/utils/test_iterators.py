--- conflicted
+++ resolved
@@ -1,12 +1,8 @@
 from __future__ import absolute_import
 
-<<<<<<< HEAD
-from sentry.utils.iterators import chunked, lookahead
-=======
 import pytest
 
-from sentry.utils.iterators import advance, chunked, shingle
->>>>>>> 85ad2230
+from sentry.utils.iterators import advance, chunked, lookahead, shingle
 
 
 def test_chunked():
@@ -21,7 +17,6 @@
     ]
 
 
-<<<<<<< HEAD
 def test_lookahead():
     assert list(lookahead(range(0))) == []
     assert list(lookahead(range(1))) == [(0, None)]
@@ -29,7 +24,8 @@
         (0, 1),
         (1, 2),
         (2, None),
-=======
+
+
 def test_advance():
     i = iter(xrange(10))
 
@@ -46,5 +42,4 @@
     assert list(shingle(2, ('foo', 'bar', 'baz'))) == [
         ('foo', 'bar'),
         ('bar', 'baz'),
->>>>>>> 85ad2230
     ]