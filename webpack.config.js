--- conflicted
+++ resolved
@@ -193,13 +193,6 @@
   devtool: IS_PRODUCTION ? '#source-map' : '#cheap-source-map'
 };
 
-if (!IS_PRODUCTION && REFRESH) {
-  appConfig.plugins.push(
-    new (require('webpack-livereload-plugin'))({appendScriptTag: true})
-  );
-}
-
-<<<<<<< HEAD
 /**
  * Webpack entry for password strength checker
  */
@@ -223,68 +216,6 @@
   },
   devtool: IS_PRODUCTION ? '#source-map' : '#cheap-source-map'
 };
-
-if (IS_PRODUCTION) {
-  // This compression-webpack-plugin generates pre-compressed files
-  // ending in .gz, to be picked up and served by our internal static media
-  // server as well as nginx when paired with the gzip_static module.
-  var compressionPlugin = new (require('compression-webpack-plugin'))({
-=======
-var minificationPlugins = [
-  // This compression-webpack-plugin generates pre-compressed files
-  // ending in .gz, to be picked up and served by our internal static media
-  // server as well as nginx when paired with the gzip_static module.
-  new (require('compression-webpack-plugin'))({
->>>>>>> 03d2c946
-    algorithm: function(buffer, options, callback) {
-      require('zlib').gzip(buffer, callback);
-    },
-    regExp: /\.(js|map|css|svg|html|txt|ico|eot|ttf)$/
-<<<<<<< HEAD
-  });
-
-  // Disable annoying UglifyJS warnings that pollute Travis log output
-  // NOTE: This breaks -p in webpack 2. Must call webpack w/ NODE_ENV=production for minification.
-  var uglifyPlugin = new webpack.optimize.UglifyJsPlugin({
-=======
-  }),
-
-  // Disable annoying UglifyJS warnings that pollute Travis log output
-  // NOTE: This breaks -p in webpack 2. Must call webpack w/ NODE_ENV=production for minification.
-  new webpack.optimize.UglifyJsPlugin({
->>>>>>> 03d2c946
-    compress: {
-      warnings: false
-    },
-    // https://github.com/webpack/webpack/blob/951a7603d279c93c936e4b8b801a355dc3e26292/bin/convert-argv.js#L442
-<<<<<<< HEAD
-    sourceMap: config.devtool &&
-      (config.devtool.indexOf('sourcemap') >= 0 ||
-        config.devtool.indexOf('source-map') >= 0)
-  });
-
-  config.plugins.push(compressionPlugin);
-  config.plugins.push(uglifyPlugin);
-
-  // Add plugins for password strength entry as well
-  pwConfig.plugins.push(compressionPlugin);
-  pwConfig.plugins.push(uglifyPlugin);
-}
-
-module.exports = [pwConfig, config];
-=======
-    sourceMap: appConfig.devtool &&
-      (appConfig.devtool.indexOf('sourcemap') >= 0 ||
-        appConfig.devtool.indexOf('source-map') >= 0)
-  })
-];
-
-if (IS_PRODUCTION) {
-  // NOTE: can't do plugins.push(Array) because webpack/webpack#2217
-  minificationPlugins.forEach(function(plugin) {
-    appConfig.plugins.push(plugin);
-  });
-}
 
 /**
  * Legacy CSS Webpack appConfig for Django-powered views.
@@ -323,12 +254,44 @@
   }
 };
 
+var minificationPlugins = [
+  // This compression-webpack-plugin generates pre-compressed files
+  // ending in .gz, to be picked up and served by our internal static media
+  // server as well as nginx when paired with the gzip_static module.
+  new (require('compression-webpack-plugin'))({
+    algorithm: function(buffer, options, callback) {
+      require('zlib').gzip(buffer, callback);
+    },
+    regExp: /\.(js|map|css|svg|html|txt|ico|eot|ttf)$/
+
+  }),
+
+  // Disable annoying UglifyJS warnings that pollute Travis log output
+  // NOTE: This breaks -p in webpack 2. Must call webpack w/ NODE_ENV=production for minification.
+  new webpack.optimize.UglifyJsPlugin({
+    compress: {
+      warnings: false
+    },
+    // https://github.com/webpack/webpack/blob/951a7603d279c93c936e4b8b801a355dc3e26292/bin/convert-argv.js#L442
+    sourceMap: appConfig.devtool &&
+      (appConfig.devtool.indexOf('sourcemap') >= 0 ||
+        appConfig.devtool.indexOf('source-map') >= 0)
+  })
+];
+
+if (!IS_PRODUCTION && REFRESH) {
+  appConfig.plugins.push(
+    new (require('webpack-livereload-plugin'))({appendScriptTag: true})
+  );
+}
+
 if (IS_PRODUCTION) {
   // NOTE: can't do plugins.push(Array) because webpack/webpack#2217
   minificationPlugins.forEach(function(plugin) {
+    appConfig.plugins.push(plugin);
+    pwConfig.plugins.push(plugin);
     legacyCssConfig.plugins.push(plugin);
   });
 }
 
-module.exports = [appConfig, legacyCssConfig];
->>>>>>> 03d2c946
+module.exports = [pwConfig, appConfig, legacyCssConfig];