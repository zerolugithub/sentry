{% extends "sentry/help/index.html" %}

{% load i18n %}
{% load sentry_helpers %}

{% block title %}Web API{% endblock %}

{% block crumbs %}
  {{ block.super }}
  <li><a href="{% url 'sentry-api-0-help' %}">Web API</a></li>
{% endblock%}

{% block main %}
    <h2>Web API</h2>

    <p>You are viewing documention for version 0 of the Sentry web API.</p>

    <ol>
      <li><a href="#current-verison">Current Version</a></li>
      <li><a href="#schema">Schema</a></li>
      <li><a href="#http-verbs">HTTP Verbs</a></li>
      <li><a href="#parameters">Parameters</a></li>
      <li><a href="#authentication">Authentication</a></li>
      <li><a href="#pagination">Pagination</a></li>
    </ol>

    <h3>Current Version</h3>

    <p>The current version of the API is dubbed <strong>v0</strong> and is considered to be in a draft phase. <strong>While we don't expect public endpoints to add change greatly, keep in mind that the API is still under development.</strong></p>

    <h3>Schema</h3>

    <p>All API requests should be made to the /api/0/ prefix, and will return JSON as the response:</p>

    <pre>$ curl -i {{ SENTRY_URL_PREFIX }}/api/0/

  HTTP/1.0 200 OK
  Date: Sat, 14 Feb 2015 18:47:20 GMT
  Server: WSGIServer/0.1 Python/2.7.9
  Vary: Accept-Language, Cookie
  Content-Type: application/json
  Content-Language: en
  Allow: GET, HEAD, OPTIONS

  {"version": "0"}</pre>

    <h3 id="http-verbs">HTTP Verbs</h3>

    <p>Sentry makes an attempt to stick to appropriate verbs, but we always prioritize usability over correctness.</p>

    <table class="table">
      <thead>
        <th>Verb</th>
        <th>Description</th>
      </thead>
      <tbody>
        <tr>
          <td>DELETE</td>
          <td>Used for deleting resources.</td>
        </tr>
        <tr>
          <td>GET</td>
          <td>Used for retrieving resources.</td>
        </tr>
        <tr>
          <td>OPTIONS</td>
          <td>Describes the given endpoint.</td>
        </tr>
        <tr>
          <td>POST</td>
          <td>Used for creating resources.</td>
        </tr>
        <tr>
          <td>PUT</td>
          <td>Used for updating resources. Partial data is accepted where possible.</td>
        </tr>
      </tbody>
    </table>

    <h3 id="parameters">Parameters</h3>

    <p>Any parameters not included in the URL should be encoded as JSON with a Content-Type of 'application/json':</p>

    <pre>$ curl -i {{ SENTRY_URL_PREFIX }}/api/0/projects/1/groups/ \
    -d '{"status": "resolved"}' \
    -H 'Content-Type: application/json'</pre>

    <p>Additional parameters are sometimes specified via the querystring, even for POST, PUT, and DELETE requests:</p>

    <pre>$ curl -i {{ SENTRY_URL_PREFIX }}/api/0/projects/1/groups/?status=unresolved \
    -d '{"status": "resolved"}' \
    -H 'Content-Type: application/json'</pre>

    <h3 id="authentication">Authentication</h3>

    <p>API requests are made using project-level API keys. They're passed using HTTP Basic auth where the username is your public key, and the password is your secret key. The API key must also be configured with "Web API access" as a role.</p>

    <p>As an example, to get information about the project which your key is bound to, you might make a request like so:</p>

    <pre>curl -u PUBLIC_KEY:SECRET_KEY {{ SENTRY_URL_PREFIX }}/api/0/projects/1/</pre>

    <p>Note: Currently requests are limited to project-scoped endpoints only.</p>

<<<<<<< HEAD
    <p>All API requests and responses are based on JSON, so you'll receive something similar to the following back:</p>

    <pre>{
    slug: "earth",
    name: "Earth",
    isPublic: false,
    dateCreated: "2014-06-11T05:29:56.987Z",
    id: "4"
}</pre>
=======
    <h3 id="pagination">Pagination</h3>

    <p>Pagination in the API is handled via the Link header standard:</p>

    <pre>$ curl -i {{ SENTRY_URL_PREFIX }}/api/0/projects/1/groups/

Link: &lt;{{ SENTRY_URL_PREFIX }}/api/0/projects/1/groups/?&amp;cursor=1420837590:0:1&gt;; rel="previous"; results="false",
      &lt;{{ SENTRY_URL_PREFIX }}/api/0/projects/1/groups/?&amp;cursor=1420837533:0:0&gt;; rel="next"; results="true"</pre>

    <p>In this example we have both a 'previous' link and a 'next' link. The meaning of these links depends on the input query, but in our above example the 'previous' page would be page index -1, and the next page would be page index 1.</p>

    <p>When supported, cursors will <strong>always</strong> be returned for both a previous and a next page, even if there are no results on these pages. This allows you to make a query against the API for yet-undiscovered results. An example where this would be used is when you're implementing polling behavior and you want to see if there is any new data. To help understand if you actually need to paginate we return a <code>results="[true|false]"</code> indicator.</p>


>>>>>>> 87398f51
{% endblock %}<|MERGE_RESOLUTION|>--- conflicted
+++ resolved
@@ -101,17 +101,6 @@
 
     <p>Note: Currently requests are limited to project-scoped endpoints only.</p>
 
-<<<<<<< HEAD
-    <p>All API requests and responses are based on JSON, so you'll receive something similar to the following back:</p>
-
-    <pre>{
-    slug: "earth",
-    name: "Earth",
-    isPublic: false,
-    dateCreated: "2014-06-11T05:29:56.987Z",
-    id: "4"
-}</pre>
-=======
     <h3 id="pagination">Pagination</h3>
 
     <p>Pagination in the API is handled via the Link header standard:</p>
@@ -124,7 +113,4 @@
     <p>In this example we have both a 'previous' link and a 'next' link. The meaning of these links depends on the input query, but in our above example the 'previous' page would be page index -1, and the next page would be page index 1.</p>
 
     <p>When supported, cursors will <strong>always</strong> be returned for both a previous and a next page, even if there are no results on these pages. This allows you to make a query against the API for yet-undiscovered results. An example where this would be used is when you're implementing polling behavior and you want to see if there is any new data. To help understand if you actually need to paginate we return a <code>results="[true|false]"</code> indicator.</p>
-
-
->>>>>>> 87398f51
 {% endblock %}