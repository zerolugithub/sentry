"""
sentry.conf.server
~~~~~~~~~~~~~~~~~~

These settings act as the default (base) settings for the Sentry-provided web-server

:copyright: (c) 2010-2014 by the Sentry Team, see AUTHORS for more details.
:license: BSD, see LICENSE for more details.
"""
from __future__ import absolute_import

from django.conf.global_settings import *  # NOQA

import os
import os.path
import socket
import sys
import tempfile

import sentry
from sentry.utils.types import type_from_value

from datetime import timedelta
from six.moves.urllib.parse import urlparse

gettext_noop = lambda s: s

socket.setdefaulttimeout(5)


def env(key, default='', type=None):
    "Extract an environment variable for use in configuration"

    # First check an internal cache, so we can `pop` multiple times
    # without actually losing the value.
    try:
        rv = env._cache[key]
    except KeyError:
        if 'SENTRY_RUNNING_UWSGI' in os.environ:
            # We do this so when the process forks off into uwsgi
            # we want to actually be popping off values. This is so that
            # at runtime, the variables aren't actually available.
            fn = os.environ.pop
        else:
            fn = os.environ.__getitem__

        try:
            rv = fn(key)
            env._cache[key] = rv
        except KeyError:
            rv = default

    if type is None:
        type = type_from_value(default)

    return type(rv)


env._cache = {}


DEBUG = False
TEMPLATE_DEBUG = True
MAINTENANCE = False

ADMINS = ()

INTERNAL_IPS = ()

MANAGERS = ADMINS

APPEND_SLASH = True

PROJECT_ROOT = os.path.normpath(os.path.join(os.path.dirname(__file__), os.pardir))

# XXX(dcramer): handle case when we've installed from source vs just running
# this straight out of the repository
if 'site-packages' in __file__:
    NODE_MODULES_ROOT = os.path.join(PROJECT_ROOT, 'node_modules')
else:
    NODE_MODULES_ROOT = os.path.join(PROJECT_ROOT, os.pardir, os.pardir, 'node_modules')

NODE_MODULES_ROOT = os.path.normpath(NODE_MODULES_ROOT)

sys.path.insert(0, os.path.normpath(os.path.join(PROJECT_ROOT, os.pardir)))

DATABASES = {
    'default': {
        'ENGINE': 'sentry.db.postgres',
        'NAME': 'sentry',
        'USER': 'postgres',
        'PASSWORD': '',
        'HOST': '',
        'PORT': '',
        'AUTOCOMMIT': True,
        'ATOMIC_REQUESTS': False,
    }
}


if 'DATABASE_URL' in os.environ:
    url = urlparse(os.environ['DATABASE_URL'])

    # Ensure default database exists.
    DATABASES['default'] = DATABASES.get('default', {})

    # Update with environment configuration.
    DATABASES['default'].update({
        'NAME': url.path[1:],
        'USER': url.username,
        'PASSWORD': url.password,
        'HOST': url.hostname,
        'PORT': url.port,
    })
    if url.scheme == 'postgres':
        DATABASES['default']['ENGINE'] = 'sentry.db.postgres'

    if url.scheme == 'mysql':
        DATABASES['default']['ENGINE'] = 'django.db.backends.mysql'

# This should always be UTC.
TIME_ZONE = 'UTC'

# Language code for this installation. All choices can be found here:
# http://www.i18nguy.com/unicode/language-identifiers.html
LANGUAGE_CODE = 'en-us'

LANGUAGES = (
    ('af', gettext_noop('Afrikaans')),
    ('ar', gettext_noop('Arabic')),
    ('az', gettext_noop('Azerbaijani')),
    ('bg', gettext_noop('Bulgarian')),
    ('be', gettext_noop('Belarusian')),
    ('bn', gettext_noop('Bengali')),
    ('br', gettext_noop('Breton')),
    ('bs', gettext_noop('Bosnian')),
    ('ca', gettext_noop('Catalan')),
    ('cs', gettext_noop('Czech')),
    ('cy', gettext_noop('Welsh')),
    ('da', gettext_noop('Danish')),
    ('de', gettext_noop('German')),
    ('el', gettext_noop('Greek')),
    ('en', gettext_noop('English')),
    ('eo', gettext_noop('Esperanto')),
    ('es', gettext_noop('Spanish')),
    ('et', gettext_noop('Estonian')),
    ('eu', gettext_noop('Basque')),
    ('fa', gettext_noop('Persian')),
    ('fi', gettext_noop('Finnish')),
    ('fr', gettext_noop('French')),
    ('ga', gettext_noop('Irish')),
    ('gl', gettext_noop('Galician')),
    ('he', gettext_noop('Hebrew')),
    ('hi', gettext_noop('Hindi')),
    ('hr', gettext_noop('Croatian')),
    ('hu', gettext_noop('Hungarian')),
    ('ia', gettext_noop('Interlingua')),
    ('id', gettext_noop('Indonesian')),
    ('is', gettext_noop('Icelandic')),
    ('it', gettext_noop('Italian')),
    ('ja', gettext_noop('Japanese')),
    ('ka', gettext_noop('Georgian')),
    ('kk', gettext_noop('Kazakh')),
    ('km', gettext_noop('Khmer')),
    ('kn', gettext_noop('Kannada')),
    ('ko', gettext_noop('Korean')),
    ('lb', gettext_noop('Luxembourgish')),
    ('lt', gettext_noop('Lithuanian')),
    ('lv', gettext_noop('Latvian')),
    ('mk', gettext_noop('Macedonian')),
    ('ml', gettext_noop('Malayalam')),
    ('mn', gettext_noop('Mongolian')),
    ('my', gettext_noop('Burmese')),
    ('nb', gettext_noop('Norwegian Bokmal')),
    ('ne', gettext_noop('Nepali')),
    ('nl', gettext_noop('Dutch')),
    ('nn', gettext_noop('Norwegian Nynorsk')),
    ('os', gettext_noop('Ossetic')),
    ('pa', gettext_noop('Punjabi')),
    ('pl', gettext_noop('Polish')),
    ('pt', gettext_noop('Portuguese')),
    ('pt-br', gettext_noop('Brazilian Portuguese')),
    ('ro', gettext_noop('Romanian')),
    ('ru', gettext_noop('Russian')),
    ('sk', gettext_noop('Slovak')),
    ('sl', gettext_noop('Slovenian')),
    ('sq', gettext_noop('Albanian')),
    ('sr', gettext_noop('Serbian')),
    ('sv-se', gettext_noop('Swedish')),
    ('sw', gettext_noop('Swahili')),
    ('ta', gettext_noop('Tamil')),
    ('te', gettext_noop('Telugu')),
    ('th', gettext_noop('Thai')),
    ('tr', gettext_noop('Turkish')),
    ('tt', gettext_noop('Tatar')),
    ('udm', gettext_noop('Udmurt')),
    ('uk', gettext_noop('Ukrainian')),
    ('ur', gettext_noop('Urdu')),
    ('vi', gettext_noop('Vietnamese')),
    ('zh-cn', gettext_noop('Simplified Chinese')),
    ('zh-tw', gettext_noop('Traditional Chinese')),
)

from .locale import CATALOGS
LANGUAGES = tuple((code, name) for code, name in LANGUAGES
                  if code in CATALOGS)

SUPPORTED_LANGUAGES = frozenset(CATALOGS)

SITE_ID = 1

# If you set this to False, Django will make some optimizations so as not
# to load the internationalization machinery.
USE_I18N = True

# If you set this to False, Django will not format dates, numbers and
# calendars according to the current locale
USE_L10N = True

USE_TZ = True


# List of callables that know how to import templates from various sources.
TEMPLATE_LOADERS = (
    'django.template.loaders.filesystem.Loader',
    'django.template.loaders.app_directories.Loader',
)

MIDDLEWARE_CLASSES = (
    'sentry.middleware.proxy.ContentLengthHeaderMiddleware',
    'sentry.middleware.security.SecurityHeadersMiddleware',
    'sentry.middleware.maintenance.ServicesUnavailableMiddleware',
    'sentry.middleware.env.SentryEnvMiddleware',
    'sentry.middleware.proxy.SetRemoteAddrFromForwardedFor',
    'sentry.middleware.debug.NoIfModifiedSinceMiddleware',
    'sentry.middleware.stats.RequestTimingMiddleware',
    'sentry.middleware.stats.ResponseCodeMiddleware',
    'sentry.middleware.health.HealthCheck',  # Must exist before CommonMiddleware
    'django.middleware.common.CommonMiddleware',
    'django.contrib.sessions.middleware.SessionMiddleware',
    'django.middleware.csrf.CsrfViewMiddleware',
    'sentry.middleware.auth.AuthenticationMiddleware',
    'sentry.middleware.sudo.SudoMiddleware',
    'sentry.middleware.superuser.SuperuserMiddleware',
    'sentry.middleware.locale.SentryLocaleMiddleware',
    # TODO(dcramer): kill this once we verify its safe
    # 'sentry.middleware.social_auth.SentrySocialAuthExceptionMiddleware',
    'django.contrib.messages.middleware.MessageMiddleware',
    'sentry.debug.middleware.DebugMiddleware',
)

ROOT_URLCONF = 'sentry.conf.urls'

TEMPLATE_DIRS = (
    # Put strings here, like "/home/html/django_templates" or "C:/www/django/templates".
    # Always use forward slashes, even on Windows.
    # Don't forget to use absolute paths, not relative paths.
    os.path.join(PROJECT_ROOT, 'templates'),
)

TEMPLATE_CONTEXT_PROCESSORS = (
    'django.contrib.auth.context_processors.auth',
    'django.contrib.messages.context_processors.messages',
    'django.core.context_processors.csrf',
    'django.core.context_processors.request',
    'social_auth.context_processors.social_auth_by_name_backends',
    'social_auth.context_processors.social_auth_backends',
    'social_auth.context_processors.social_auth_by_type_backends',
    'social_auth.context_processors.social_auth_login_redirect'
)

INSTALLED_APPS = (
    'django.contrib.admin',
    'django.contrib.auth',
    'django.contrib.contenttypes',
    'django.contrib.messages',
    'django.contrib.sessions',
    'django.contrib.sites',
    'django.contrib.staticfiles',

    'crispy_forms',
    'debug_toolbar',
    'raven.contrib.django.raven_compat',
    'rest_framework',
    'sentry',
    'sentry.nodestore',
    'sentry.search',
    'sentry.lang.javascript',
    'sentry.lang.native',
    'sentry.plugins.sentry_interface_types',
    'sentry.plugins.sentry_mail',
    'sentry.plugins.sentry_urls',
    'sentry.plugins.sentry_useragents',
    'sentry.plugins.sentry_webhooks',
    'social_auth',
    'sudo',
)

import django
if django.VERSION < (1, 7):
    INSTALLED_APPS += ('south',)

STATIC_ROOT = os.path.realpath(os.path.join(PROJECT_ROOT, 'static'))
STATIC_URL = '/_static/{version}/'

STATICFILES_FINDERS = (
    "django.contrib.staticfiles.finders.FileSystemFinder",
    "django.contrib.staticfiles.finders.AppDirectoriesFinder",
)

ASSET_VERSION = 0

# setup a default media root to somewhere useless
MEDIA_ROOT = '/tmp/sentry-media'

LOCALE_PATHS = (
    os.path.join(PROJECT_ROOT, 'locale'),
)

CSRF_FAILURE_VIEW = 'sentry.web.frontend.csrf_failure.view'
CSRF_COOKIE_NAME = 'sc'

# Auth configuration

try:
    from django.core.urlresolvers import reverse_lazy
except ImportError:
    LOGIN_REDIRECT_URL = '/login-redirect/'
    LOGIN_URL = '/auth/login/'
else:
    LOGIN_REDIRECT_URL = reverse_lazy('sentry-login-redirect')
    LOGIN_URL = reverse_lazy('sentry-login')

AUTHENTICATION_BACKENDS = (
    'sentry.utils.auth.EmailAuthBackend',
    # TODO(dcramer): we can't remove these until we rewrite more of social auth
    'social_auth.backends.github.GithubBackend',
    'social_auth.backends.bitbucket.BitbucketBackend',
    'social_auth.backends.trello.TrelloBackend',
    'social_auth.backends.asana.AsanaBackend',
)

AUTH_PASSWORD_VALIDATORS = [
    {
        'NAME': 'sentry.auth.password_validation.MinimumLengthValidator',
        'OPTIONS': {
            'min_length': 6,
        },
    },
    {
        'NAME': 'sentry.auth.password_validation.MaximumLengthValidator',
        'OPTIONS': {
            'max_length': 256,
        },
    },
]

SOCIAL_AUTH_USER_MODEL = AUTH_USER_MODEL = 'sentry.User'

SOCIAL_AUTH_AUTHENTICATION_BACKENDS = (
    'social_auth.backends.github.GithubBackend',
    'social_auth.backends.bitbucket.BitbucketBackend',
    'social_auth.backends.trello.TrelloBackend',
    'social_auth.backends.asana.AsanaBackend',
)

SESSION_ENGINE = "django.contrib.sessions.backends.signed_cookies"
SESSION_COOKIE_NAME = "sentrysid"
SESSION_SERIALIZER = "django.contrib.sessions.serializers.PickleSerializer"

GOOGLE_OAUTH2_CLIENT_ID = ''
GOOGLE_OAUTH2_CLIENT_SECRET = ''

GITHUB_APP_ID = ''
GITHUB_API_SECRET = ''

TRELLO_API_KEY = ''
TRELLO_API_SECRET = ''

BITBUCKET_CONSUMER_KEY = ''
BITBUCKET_CONSUMER_SECRET = ''

SOCIAL_AUTH_PIPELINE = (
    'social_auth.backends.pipeline.user.get_username',
    'social_auth.backends.pipeline.social.social_auth_user',
    'social_auth.backends.pipeline.associate.associate_by_email',
    'social_auth.backends.pipeline.misc.save_status_to_session',
    'social_auth.backends.pipeline.social.associate_user',
    'social_auth.backends.pipeline.social.load_extra_data',
    'social_auth.backends.pipeline.user.update_user_details',
    'social_auth.backends.pipeline.misc.save_status_to_session',
)
SOCIAL_AUTH_REVOKE_TOKENS_ON_DISCONNECT = True
SOCIAL_AUTH_LOGIN_REDIRECT_URL = '/account/settings/identities/'
SOCIAL_AUTH_ASSOCIATE_ERROR_URL = SOCIAL_AUTH_LOGIN_REDIRECT_URL

INITIAL_CUSTOM_USER_MIGRATION = '0108_fix_user'

# Auth engines and the settings required for them to be listed
AUTH_PROVIDERS = {
    'github': ('GITHUB_APP_ID', 'GITHUB_API_SECRET'),
    'trello': ('TRELLO_API_KEY', 'TRELLO_API_SECRET'),
    'bitbucket': ('BITBUCKET_CONSUMER_KEY', 'BITBUCKET_CONSUMER_SECRET'),
    'asana': ('ASANA_CLIENT_ID', 'ASANA_CLIENT_SECRET'),
}

AUTH_PROVIDER_LABELS = {
    'github': 'GitHub',
    'trello': 'Trello',
    'bitbucket': 'Bitbucket',
    'asana': 'Asana'
}

import random

SOCIAL_AUTH_DEFAULT_USERNAME = lambda: random.choice(['Darth Vader', 'Obi-Wan Kenobi', 'R2-D2', 'C-3PO', 'Yoda'])
SOCIAL_AUTH_PROTECTED_USER_FIELDS = ['email']
SOCIAL_AUTH_FORCE_POST_DISCONNECT = True

# Queue configuration
from kombu import Exchange, Queue

BROKER_URL = "redis://localhost:6379"
BROKER_TRANSPORT_OPTIONS = {}

# Ensure workers run async by default
# in Development you might want them to run in-process
# though it would cause timeouts/recursions in some cases
CELERY_ALWAYS_EAGER = False

CELERY_EAGER_PROPAGATES_EXCEPTIONS = True
CELERY_IGNORE_RESULT = True
CELERY_SEND_EVENTS = False
CELERY_RESULT_BACKEND = None
CELERY_TASK_RESULT_EXPIRES = 1
CELERY_DISABLE_RATE_LIMITS = True
CELERY_DEFAULT_QUEUE = "default"
CELERY_DEFAULT_EXCHANGE = "default"
CELERY_DEFAULT_EXCHANGE_TYPE = "direct"
CELERY_DEFAULT_ROUTING_KEY = "default"
CELERY_CREATE_MISSING_QUEUES = True
CELERY_REDIRECT_STDOUTS = False
CELERYD_HIJACK_ROOT_LOGGER = False
CELERY_IMPORTS = (
    'sentry.tasks.auth',
    'sentry.tasks.auto_resolve_issues',
    'sentry.tasks.beacon',
    'sentry.tasks.check_auth',
    'sentry.tasks.clear_expired_snoozes',
    'sentry.tasks.collect_project_platforms',
    'sentry.tasks.deletion',
    'sentry.tasks.digests',
    'sentry.tasks.dsymcache',
    'sentry.tasks.reprocessing',
    'sentry.tasks.email',
    'sentry.tasks.merge',
    'sentry.tasks.options',
    'sentry.tasks.ping',
    'sentry.tasks.post_process',
    'sentry.tasks.process_buffer',
    'sentry.tasks.reports',
    'sentry.tasks.store',
)
CELERY_QUEUES = [
    Queue('alerts', routing_key='alerts'),
    Queue('auth', routing_key='auth'),
    Queue('cleanup', routing_key='cleanup'),
    Queue('default', routing_key='default'),
    Queue('digests.delivery', routing_key='digests.delivery'),
    Queue('digests.scheduling', routing_key='digests.scheduling'),
    Queue('email', routing_key='email'),
    Queue('events.preprocess_event', routing_key='events.preprocess_event'),
    Queue('events.reprocessing.preprocess_event',
          routing_key='events.reprocessing.preprocess_event'),
    Queue('events.process_event', routing_key='events.process_event'),
    Queue('events.reprocessing.process_event',
          routing_key='events.reprocessing.process_event'),
    Queue('events.reprocess_events', routing_key='events.reprocess_events'),
    Queue('events.save_event', routing_key='events.save_event'),
    Queue('merge', routing_key='merge'),
    Queue('options', routing_key='options'),
    Queue('reports.deliver', routing_key='reports.deliver'),
    Queue('reports.prepare', routing_key='reports.prepare'),
    Queue('search', routing_key='search'),
    Queue('stats', routing_key='stats'),
    Queue('update', routing_key='update'),
]

for queue in CELERY_QUEUES:
    queue.durable = False

CELERY_ROUTES = ('sentry.queue.routers.SplitQueueRouter',)


def create_partitioned_queues(name):
    exchange = Exchange(name, type='direct')
    for num in range(1):
        CELERY_QUEUES.append(Queue(
            '{0}-{1}'.format(name, num),
            exchange=exchange,
        ))

create_partitioned_queues('counters')
create_partitioned_queues('triggers')

from celery.schedules import crontab

CELERYBEAT_SCHEDULE_FILENAME = os.path.join(tempfile.gettempdir(), 'sentry-celerybeat')
CELERYBEAT_SCHEDULE = {
    'check-auth': {
        'task': 'sentry.tasks.check_auth',
        'schedule': timedelta(minutes=1),
        'options': {
            'expires': 60,
            'queue': 'auth',
        }
    },
    'send-beacon': {
        'task': 'sentry.tasks.send_beacon',
        'schedule': timedelta(hours=1),
        'options': {
            'expires': 3600,
        },
    },
    'send-ping': {
        'task': 'sentry.tasks.send_ping',
        'schedule': timedelta(minutes=1),
        'options': {
            'expires': 60,
        },
    },
    'flush-buffers': {
        'task': 'sentry.tasks.process_buffer.process_pending',
        'schedule': timedelta(seconds=10),
        'options': {
            'expires': 10,
            'queue': 'counters-0',
        }
    },
    'sync-options': {
        'task': 'sentry.tasks.options.sync_options',
        'schedule': timedelta(seconds=10),
        'options': {
            'expires': 10,
            'queue': 'options',
        }
    },
    'schedule-digests': {
        'task': 'sentry.tasks.digests.schedule_digests',
        'schedule': timedelta(seconds=30),
        'options': {
            'expires': 30,
        },
    },
    'clear-expired-snoozes': {
        'task': 'sentry.tasks.clear_expired_snoozes',
        'schedule': timedelta(minutes=5),
        'options': {
            'expires': 300,
        },
    },
    'clear-expired-raw-events': {
        'task': 'sentry.tasks.clear_expired_raw_events',
        'schedule': timedelta(minutes=15),
        'options': {
            'expires': 300,
        },
    },
    # Disabled for the time being:
    # 'clear-old-cached-dsyms': {
    #     'task': 'sentry.tasks.clear_old_cached_dsyms',
    #     'schedule': timedelta(minutes=60),
    #     'options': {
    #         'expires': 3600,
    #     },
    # },
    'collect-project-platforms': {
        'task': 'sentry.tasks.collect_project_platforms',
        'schedule': timedelta(days=1),
        'options': {
            'expires': 3600 * 24,
        },
    },
    'schedule-auto-resolution': {
        'task': 'sentry.tasks.schedule_auto_resolution',
        'schedule': timedelta(minutes=15),
        'options': {
            'expires': 60 * 25,
        },
    },
    'schedule-weekly-organization-reports': {
        'task': 'sentry.tasks.reports.prepare_reports',
        'schedule': crontab(
            minute=0,
            hour=12,  # 05:00 PDT, 09:00 EDT, 12:00 UTC
            day_of_week='monday',
        ),
        'options': {
            'expires': 60 * 60 * 3,
        },
    },
}

# Sentry logs to two major places: stdout, and it's internal project.
# To disable logging to the internal project, add a logger who's only
# handler is 'console' and disable propagating upwards.
# Additionally, Sentry has the ability to override logger levels by
# providing the cli with -l/--loglevel or the SENTRY_LOG_LEVEL env var.
# The loggers that it overrides are root and any in LOGGING.overridable.
# Be very careful with this in a production system, because the celery
# logger can be extremely verbose when given INFO or DEBUG.
LOGGING = {
    'default_level': 'INFO',
    'version': 1,
    'disable_existing_loggers': True,
    'handlers': {
        'null': {
            'class': 'logging.NullHandler',
        },
        'console': {
            'class': 'sentry.logging.handlers.StructLogHandler',
        },
        'internal': {
            'level': 'ERROR',
            'filters': ['sentry:internal'],
            'class': 'raven.contrib.django.handlers.SentryHandler',
        },
    },
    'filters': {
        'sentry:internal': {
            '()': 'sentry.utils.raven.SentryInternalFilter',
        },
    },
    'root': {
        'level': 'NOTSET',
        'handlers': ['console', 'internal'],
    },
    # LOGGING.overridable is a list of loggers including root that will change
    # based on the overridden level defined above.
    'overridable': ['celery', 'sentry'],
    'loggers': {
        'celery': {
            'level': 'WARN',
        },
        'sentry': {
            'level': 'INFO',
        },
        # This only needs to go to Sentry for now.
        'sentry.similarity': {
            'handlers': ['internal'],
            'propagate': False,
        },
        'sentry.errors': {
            'handlers': ['console'],
            'propagate': False,
        },
        'sentry.rules': {
            'handlers': ['console'],
            'propagate': False,
        },
        'multiprocessing': {
            'handlers': ['console'],
            # https://github.com/celery/celery/commit/597a6b1f3359065ff6dbabce7237f86b866313df
            # This commit has not been rolled into any release and leads to a
            # large amount of errors when working with postgres.
            'level': 'CRITICAL',
            'propagate': False,
        },
        'celery.worker.job': {
            'handlers': ['console'],
            'propagate': False,
        },
        'static_compiler': {
            'level': 'INFO',
        },
        'django.request': {
            'level': 'ERROR',
            'handlers': ['console'],
            'propagate': False,
        },
        'toronado': {
            'level': 'ERROR',
            'handlers': ['null'],
            'propagate': False,
        },
        'urllib3.connectionpool': {
            'level': 'ERROR',
            'handlers': ['console'],
            'propagate': False,
        },
        'boto3': {
            'level': 'WARNING',
            'handlers': ['console'],
            'propagate': False,
        },
        'botocore': {
            'level': 'WARNING',
            'handlers': ['console'],
            'propagate': False,
        },
    }
}

# django-rest-framework

REST_FRAMEWORK = {
    'TEST_REQUEST_DEFAULT_FORMAT': 'json',
    'DEFAULT_PERMISSION_CLASSES': (
        'sentry.api.permissions.NoPermission',
    ),
}

CRISPY_TEMPLATE_PACK = 'bootstrap3'

# Percy config for visual regression testing.

PERCY_DEFAULT_TESTING_WIDTHS = (1280, 375)

# Debugger

DEBUG_TOOLBAR_PANELS = (
    'debug_toolbar.panels.timer.TimerPanel',
    'sentry.debug.panels.route.RoutePanel',
    'debug_toolbar.panels.templates.TemplatesPanel',

    'debug_toolbar.panels.sql.SQLPanel',
    # TODO(dcramer): https://github.com/getsentry/sentry/issues/1722
    # 'sentry.debug.panels.redis.RedisPanel',
)

DEBUG_TOOLBAR_PATCH_SETTINGS = False

# Sentry and Raven configuration

SENTRY_CLIENT = 'sentry.utils.raven.SentryInternalClient'

SENTRY_FEATURES = {
    'auth:register': True,
    'organizations:api-keys': False,
    'organizations:create': True,
    'organizations:repos': False,
    'organizations:sso': True,
<<<<<<< HEAD
    'organizations:callsigns': False,
    'organizations:geo': False,
=======
    'organizations:callsigns': True,
    'organizations:release-commits': False,
>>>>>>> 8233ed6a
    'projects:global-events': False,
    'projects:plugins': True,
    'projects:dsym': False,
    'projects:sample-events': True,
}

# Default time zone for localization in the UI.
# http://en.wikipedia.org/wiki/List_of_tz_zones_by_name
SENTRY_DEFAULT_TIME_ZONE = 'UTC'

# Enable the Sentry Debugger (Beta)
SENTRY_DEBUGGER = False

SENTRY_IGNORE_EXCEPTIONS = (
    'OperationalError',
)

# Should we send the beacon to the upstream server?
SENTRY_BEACON = True

# Allow access to Sentry without authentication.
SENTRY_PUBLIC = False

# Instruct Sentry that this install intends to be run by a single organization
# and thus various UI optimizations should be enabled.
SENTRY_SINGLE_ORGANIZATION = False

# Login url (defaults to LOGIN_URL)
SENTRY_LOGIN_URL = None

# Default project ID (for internal errors)
SENTRY_PROJECT = 1

# Project ID for recording frontend (javascript) exceptions
SENTRY_FRONTEND_PROJECT = None

# Only store a portion of all messages per unique group.
SENTRY_SAMPLE_DATA = True

# The following values control the sampling rates
SENTRY_SAMPLE_RATES = (
    # up until N events, store 1 in M
    (50, 1),
    (1000, 2),
    (10000, 10),
    (100000, 50),
    (1000000, 300),
    (10000000, 2000),
)
SENTRY_MAX_SAMPLE_RATE = 10000
SENTRY_SAMPLE_TIMES = (
    (3600, 1),
    (360, 10),
    (60, 60),
)
SENTRY_MAX_SAMPLE_TIME = 10000

# Web Service
SENTRY_WEB_HOST = 'localhost'
SENTRY_WEB_PORT = 9000
SENTRY_WEB_OPTIONS = {}

# SMTP Service
SENTRY_SMTP_HOST = 'localhost'
SENTRY_SMTP_PORT = 1025

SENTRY_INTERFACES = {
    'csp': 'sentry.interfaces.csp.Csp',
    'device': 'sentry.interfaces.device.Device',
    'exception': 'sentry.interfaces.exception.Exception',
    'logentry': 'sentry.interfaces.message.Message',
    'query': 'sentry.interfaces.query.Query',
    'repos': 'sentry.interfaces.repos.Repos',
    'request': 'sentry.interfaces.http.Http',
    'sdk': 'sentry.interfaces.sdk.Sdk',
    'stacktrace': 'sentry.interfaces.stacktrace.Stacktrace',
    'template': 'sentry.interfaces.template.Template',
    'user': 'sentry.interfaces.user.User',
    'applecrashreport': 'sentry.interfaces.applecrash.AppleCrashReport',
    'breadcrumbs': 'sentry.interfaces.breadcrumbs.Breadcrumbs',
    'contexts': 'sentry.interfaces.contexts.Contexts',
    'threads': 'sentry.interfaces.threads.Threads',
    'debug_meta': 'sentry.interfaces.debug_meta.DebugMeta',
    'sentry.interfaces.Exception': 'sentry.interfaces.exception.Exception',
    'sentry.interfaces.Message': 'sentry.interfaces.message.Message',
    'sentry.interfaces.Stacktrace': 'sentry.interfaces.stacktrace.Stacktrace',
    'sentry.interfaces.Template': 'sentry.interfaces.template.Template',
    'sentry.interfaces.Query': 'sentry.interfaces.query.Query',
    'sentry.interfaces.Http': 'sentry.interfaces.http.Http',
    'sentry.interfaces.User': 'sentry.interfaces.user.User',
    'sentry.interfaces.Csp': 'sentry.interfaces.csp.Csp',
    'sentry.interfaces.AppleCrashReport': 'sentry.interfaces.applecrash.AppleCrashReport',
    'sentry.interfaces.Breadcrumbs': 'sentry.interfaces.breadcrumbs.Breadcrumbs',
    'sentry.interfaces.Contexts': 'sentry.interfaces.contexts.Contexts',
    'sentry.interfaces.Threads': 'sentry.interfaces.threads.Threads',
    'sentry.interfaces.DebugMeta': 'sentry.interfaces.debug_meta.DebugMeta',
}

SENTRY_EMAIL_BACKEND_ALIASES = {
    'smtp': 'django.core.mail.backends.smtp.EmailBackend',
    'dummy': 'django.core.mail.backends.dummy.EmailBackend',
    'console': 'django.core.mail.backends.console.EmailBackend',
}

SENTRY_FILESTORE_ALIASES = {
    'filesystem': 'django.core.files.storage.FileSystemStorage',
    's3': 'sentry.filestore.s3.S3Boto3Storage',
}

# set of backends that do not support needing SMTP mail.* settings
# This list is a bit fragile and hardcoded, but it's unlikely that
# a user will be using a different backend that also mandates SMTP
# credentials.
SENTRY_SMTP_DISABLED_BACKENDS = frozenset((
    'django.core.mail.backends.dummy.EmailBackend',
    'django.core.mail.backends.console.EmailBackend',
    'django.core.mail.backends.locmem.EmailBackend',
    'django.core.mail.backends.filebased.EmailBackend',
    'sentry.utils.email.PreviewBackend',
))

# Should users without superuser permissions be allowed to
# make projects public
SENTRY_ALLOW_PUBLIC_PROJECTS = True

# Can users be invited to organizations?
SENTRY_ENABLE_INVITES = True

# Default to not sending the Access-Control-Allow-Origin header on api/store
SENTRY_ALLOW_ORIGIN = None

# Enable scraping of javascript context for source code
SENTRY_SCRAPE_JAVASCRIPT_CONTEXT = True

# Buffer backend
SENTRY_BUFFER = 'sentry.buffer.Buffer'
SENTRY_BUFFER_OPTIONS = {}

# Cache backend
# XXX: We explicitly require the cache to be configured as its not optional
# and causes serious confusion with the default django cache
SENTRY_CACHE = None
SENTRY_CACHE_OPTIONS = {}

# The internal Django cache is still used in many places
# TODO(dcramer): convert uses over to Sentry's backend
CACHES = {
    'default': {
        'BACKEND': 'django.core.cache.backends.dummy.DummyCache',
    }
}

# The cache version affects both Django's internal cache (at runtime) as well
# as Sentry's cache. This automatically overrides VERSION on the default
# CACHES backend.
CACHE_VERSION = 1

# Digests backend
SENTRY_DIGESTS = 'sentry.digests.backends.dummy.DummyBackend'
SENTRY_DIGESTS_OPTIONS = {}

# Quota backend
SENTRY_QUOTAS = 'sentry.quotas.Quota'
SENTRY_QUOTA_OPTIONS = {}

# Rate limiting backend
SENTRY_RATELIMITER = 'sentry.ratelimits.base.RateLimiter'
SENTRY_RATELIMITER_OPTIONS = {}

# The default value for project-level quotas
SENTRY_DEFAULT_MAX_EVENTS_PER_MINUTE = '90%'

# Node storage backend
SENTRY_NODESTORE = 'sentry.nodestore.django.DjangoNodeStorage'
SENTRY_NODESTORE_OPTIONS = {}

# Search backend
SENTRY_SEARCH = 'sentry.search.django.DjangoSearchBackend'
SENTRY_SEARCH_OPTIONS = {}
# SENTRY_SEARCH_OPTIONS = {
#     'urls': ['http://localhost:9200/'],
#     'timeout': 5,
# }

# Time-series storage backend
SENTRY_TSDB = 'sentry.tsdb.dummy.DummyTSDB'
SENTRY_TSDB_OPTIONS = {}

SENTRY_NEWSLETTER = 'sentry.newsletter.base.Newsletter'
SENTRY_NEWSLETTER_OPTIONS = {}

# rollups must be ordered from highest granularity to lowest
SENTRY_TSDB_ROLLUPS = (
    # (time in seconds, samples to keep)
    (10, 360),  # 60 minutes at 10 seconds
    (3600, 24 * 7),  # 7 days at 1 hour
    (3600 * 24, 90),  # 90 days at 1 day
)

# Internal metrics
SENTRY_METRICS_BACKEND = 'sentry.metrics.dummy.DummyMetricsBackend'
SENTRY_METRICS_OPTIONS = {}
SENTRY_METRICS_SAMPLE_RATE = 1.0
SENTRY_METRICS_PREFIX = 'sentry.'

# URI Prefixes for generating DSN URLs
# (Defaults to URL_PREFIX by default)
SENTRY_ENDPOINT = None
SENTRY_PUBLIC_ENDPOINT = None

# Prevent variables (e.g. context locals, http data, etc) from exceeding this
# size in characters
SENTRY_MAX_VARIABLE_SIZE = 512

# Prevent variables within extra context from exceeding this size in
# characters
SENTRY_MAX_EXTRA_VARIABLE_SIZE = 4096 * 4  # 16kb

# For changing the amount of data seen in Http Response Body part.
SENTRY_MAX_HTTP_BODY_SIZE = 4096 * 4  # 16kb

# For various attributes we don't limit the entire attribute on size, but the
# individual item. In those cases we also want to limit the maximum number of
# keys
SENTRY_MAX_DICTIONARY_ITEMS = 50

SENTRY_MAX_MESSAGE_LENGTH = 1024 * 8
SENTRY_MAX_STACKTRACE_FRAMES = 50
SENTRY_MAX_EXCEPTIONS = 25

# Gravatar service base url
SENTRY_GRAVATAR_BASE_URL = 'https://secure.gravatar.com'

# Timeout (in seconds) for fetching remote source files (e.g. JS)
SENTRY_SOURCE_FETCH_TIMEOUT = 5

# Timeout (in seconds) for socket operations when fetching remote source files
SENTRY_SOURCE_FETCH_SOCKET_TIMEOUT = 2

# Maximum content length for source files before we abort fetching
SENTRY_SOURCE_FETCH_MAX_SIZE = 40 * 1024 * 1024

# List of IP subnets which should not be accessible
SENTRY_DISALLOWED_IPS = ()

# Fields which managed users cannot change via Sentry UI. Username and password
# cannot be changed by managed users. Optionally include 'email' and
# 'name' in SENTRY_MANAGED_USER_FIELDS.
SENTRY_MANAGED_USER_FIELDS = ()

SENTRY_SCOPES = set([
    'org:read',
    'org:write',
    'org:admin',
    'member:read',
    'member:write',
    'member:admin',
    'team:read',
    'team:write',
    'team:admin',
    'project:read',
    'project:write',
    'project:admin',
    'project:releases',
    'event:read',
    'event:write',
    'event:admin',
])

SENTRY_SCOPE_SETS = (
    (
        ('org:admin', 'Read, write, and admin access to organization details.'),
        ('org:write', 'Read and write access to organization details.'),
        ('org:read', 'Read access to organization details.'),
    ),
    (
        ('member:admin', 'Read, write, and admin access to organization members.'),
        ('member:write', 'Read and write access to organization members.'),
        ('member:read', 'Read access to organization members.'),
    ),
    (
        ('team:admin', 'Read, write, and admin access to teams.'),
        ('team:write', 'Read and write access to teams.'),
        ('team:read', 'Read access to teams.'),
    ),
    (
        ('project:admin', 'Read, write, and admin access to projects.'),
        ('project:write', 'Read and write access to projects.'),
        ('project:read', 'Read access to projects.'),
    ),
    (
        ('project:releases', 'Read, write, and admin access to project releases.'),
    ),
    (
        ('event:admin', 'Read, write, and admin access to events.'),
        ('event:write', 'Read and write access to events.'),
        ('event:read', 'Read access to events.'),
    ),
)

SENTRY_DEFAULT_ROLE = 'member'

# Roles are ordered, which represents a sort-of hierarchy, as well as how
# they're presented in the UI. This is primarily important in that a member
# that is earlier in the chain cannot manage the settings of a member later
# in the chain (they still require the appropriate scope).
SENTRY_ROLES = (
    {
        'id': 'member',
        'name': 'Member',
        'desc': 'Members can view and act on events, as well as view most other data within the organization.',
        'scopes': set([
            'event:read', 'event:write', 'event:admin', 'project:releases',
            'project:read', 'org:read', 'member:read', 'team:read',
        ]),
    },
    {
        'id': 'admin',
        'name': 'Admin',
        'desc': 'Admin privileges on any teams of which they\'re a member. They can create new teams and projects, as well as remove teams and projects which they already hold membership on.',
        'scopes': set([
            'event:read', 'event:write', 'event:admin',
            'org:read', 'member:read',
            'project:read', 'project:write', 'project:admin', 'project:releases',
            'team:read', 'team:write', 'team:admin',
        ]),
    },
    {
        'id': 'manager',
        'name': 'Manager',
        'desc': 'Gains admin access on all teams as well as the ability to add and remove members.',
        'is_global': True,
        'scopes': set([
            'event:read', 'event:write', 'event:admin',
            'member:read', 'member:write', 'member:admin',
            'project:read', 'project:write', 'project:admin', 'project:releases',
            'team:read', 'team:write', 'team:admin',
            'org:read', 'org:write',
        ]),
    },
    {
        'id': 'owner',
        'name': 'Owner',
        'desc': 'Gains full permission across the organization. Can manage members as well as perform catastrophic operations such as removing the organization.',
        'is_global': True,
        'scopes': set([
            'org:read', 'org:write', 'org:admin',
            'member:read', 'member:write', 'member:admin',
            'team:read', 'team:write', 'team:admin',
            'project:read', 'project:write', 'project:admin', 'project:releases',
            'event:read', 'event:write', 'event:admin',
        ]),
    },
)

# See sentry/options/__init__.py for more information
SENTRY_OPTIONS = {}
SENTRY_DEFAULT_OPTIONS = {}

# You should not change this setting after your database has been created
# unless you have altered all schemas first
SENTRY_USE_BIG_INTS = False

# Encryption schemes available to Sentry. You should *never* remove from this
# list until the key is no longer used in the database. The first listed
# implementation is considered the default and will be used to encrypt all
# values (as well as re-encrypt data when it's re-saved).
SENTRY_ENCRYPTION_SCHEMES = (
    # identifier: implementation
    # ('0', Fernet(b'super secret key probably from Fernet.generate_key()')),
)

# Delay (in ms) to induce on API responses
SENTRY_API_RESPONSE_DELAY = 0

# Watchers for various application purposes (such as compiling static media)
# XXX(dcramer): this doesn't work outside of a source distribution as the
# webpack.config.js is not part of Sentry's datafiles
SENTRY_WATCHERS = (
    ('webpack', [os.path.join(NODE_MODULES_ROOT, '.bin', 'webpack'), '--output-pathinfo', '--watch',
     "--config={}".format(os.path.normpath(os.path.join(PROJECT_ROOT, os.pardir, os.pardir, "webpack.config.js")))]),
)

# Max file size for avatar photo uploads
SENTRY_MAX_AVATAR_SIZE = 5000000

# The maximum age of raw events before they are deleted
SENTRY_RAW_EVENT_MAX_AGE_DAYS = 10

# statuspage.io support
STATUS_PAGE_ID = None
STATUS_PAGE_API_HOST = 'statuspage.io'

SENTRY_ONPREMISE = True

# Whether we should look at X-Forwarded-For header or not
# when checking REMOTE_ADDR ip addresses
SENTRY_USE_X_FORWARDED_FOR = True


def get_raven_config():
    return {
        'release': sentry.__build__,
        'register_signals': True,
        'include_paths': [
            'sentry',
        ],
    }

RAVEN_CONFIG = get_raven_config()

# Config options that are explicitly disabled from Django
DEAD = object()

# This will eventually get set from values in SENTRY_OPTIONS during
# sentry.runner.initializer:bootstrap_options
SECRET_KEY = DEAD
EMAIL_BACKEND = DEAD
EMAIL_HOST = DEAD
EMAIL_PORT = DEAD
EMAIL_HOST_USER = DEAD
EMAIL_HOST_PASSWORD = DEAD
EMAIL_USE_TLS = DEAD
SERVER_EMAIL = DEAD
EMAIL_SUBJECT_PREFIX = DEAD

SUDO_URL = 'sentry-sudo'

# TODO(dcramer): move this to sentry.io so it can be automated
SDK_VERSIONS = {
    'raven-java': '8.0.0',
    'raven-js': '3.12.0',
    'raven-node': '1.1.4',
    'raven-python': '6.0.0',
    'raven-ruby': '2.4.0',
    'sentry-laravel': '0.6.1',
    'sentry-php': '1.6.2',
    'sentry-swift': '2.1.2',
}

SDK_URLS = {
    'raven-java': 'https://docs.sentry.io/clients/java/',
    'raven-java:android': 'https://docs.sentry.io/clients/java/modules/android/',
    'raven-java:log4j': 'https://docs.sentry.io/clients/java/modules/log4j/',
    'raven-java:log4j2': 'https://docs.sentry.io/clients/java/modules/log4j2/',
    'raven-java:logback': 'https://docs.sentry.io/clients/java/modules/logback/',
    'raven-js': 'https://docs.sentry.io/clients/javascript/',
    'raven-node': 'https://docs.sentry.io/clients/node/',
    'raven-python': 'https://docs.sentry.io/clients/python/',
    'raven-ruby': 'https://docs.sentry.io/clients/ruby/',
    'raven-swift': 'https://docs.sentry.io/clients/cocoa/',
    'sentry-php': 'https://docs.sentry.io/clients/php/',
    'sentry-laravel': 'https://docs.sentry.io/clients/php/integrations/laravel/',
    'sentry-swift': 'https://docs.sentry.io/clients/cocoa/',
}

DEPRECATED_SDKS = {
    # sdk name => new sdk name
    'raven-objc': 'sentry-swift',
    'raven-php': 'sentry-php',
    'sentry-android': 'raven-java',
    # The Ruby SDK used to go by the name 'sentry-raven'...
    'sentry-raven': 'raven-ruby',
}<|MERGE_RESOLUTION|>--- conflicted
+++ resolved
@@ -740,13 +740,8 @@
     'organizations:create': True,
     'organizations:repos': False,
     'organizations:sso': True,
-<<<<<<< HEAD
-    'organizations:callsigns': False,
-    'organizations:geo': False,
-=======
     'organizations:callsigns': True,
     'organizations:release-commits': False,
->>>>>>> 8233ed6a
     'projects:global-events': False,
     'projects:plugins': True,
     'projects:dsym': False,
